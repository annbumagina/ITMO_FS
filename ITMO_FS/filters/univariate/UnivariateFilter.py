from sklearn.base import TransformerMixin

from .measures import GLOB_CR, GLOB_MEASURE


class UnivariateFilter(TransformerMixin):  # TODO ADD LOGGING
    """
        Basic interface for using univariate measures for feature selection.
        List of available measures is in ITMO_FS.filters.univariate.measures, also you can
        provide your own measure but it should suit the argument scheme for measures,
        i.e. take two arguments x,y and return scores for all the features in dataset x.
        Same applies to cutting rules.

        Parameters
        ----------
        measure : string or callable
            A metric name defined in GLOB_MEASURE or a callable with signature
            measure (sample dataset, labels of dataset samples)
            which should return a list of metric values for each feature in the dataset.
        cutting_rule : string or callables
            A cutting rule name defined in GLOB_CR or a callable with signature
            cutting_rule (features), 
            which should return a list features ranked by some rule.

        See Also
        --------

        Examples
        --------

        from sklearn.datasets import make_classification
        from ITMO_FS.filters.univariate import select_k_best
        from ITMO_FS.filters.univariate import UnivariateFilter
        from ITMO_FS.filters.univariate import f_ratio_measure

        x, y = make_classification(1000, 100, n_informative = 10, n_redundant = 30, n_repeated = 10, shuffle = False)
        ufilter = UnivariateFilter(f_ratio_measure, select_k_best(10))
        ufilter.fit(x, y)
        print(ufilter.selected_features)
    """

    def __init__(self, measure, cutting_rule):
        # TODO Check measure and cutting_rule
        if type(measure) is str:
            try:
                self.measure = GLOB_MEASURE[measure]
            except KeyError:
                raise KeyError("No %r measure yet" % measure)
        else:
            self.measure = measure

        if type(cutting_rule) is str:
            try:
                self.cutting_rule = GLOB_CR[cutting_rule]
            except KeyError:
                raise KeyError("No %r cutting rule yet" % measure)
        else:
            self.cutting_rule = cutting_rule
        self.feature_scores = None
        self.hash = None
        self.selected_features = None

    def _check_input(self, X, y, feature_names):
        if hasattr(X, 'values'):
            X = X.values
        if hasattr(y, 'values'):
            # TODO Fix case of y passed as DataFrame. For now y is transformed to 2D array and this causes an error.
            #  It seems better to follow usual sklearn practice using check_X_y but y = y[0].values is also possible
            y = y.values

        if hasattr(X, 'columns'):
            feature_names = X.columns
        else:
            if feature_names is None:
                feature_names = list(range(X.shape[1]))

        return X, y, feature_names

    def get_scores(self, X, y, feature_names=None):
        """
            Counts feature scores on given data.

            Parameters
            ----------
            X : array-like, shape (n_features, n_samples)
                The training input samples.
            y : array-like, shape (n_samples, )
                The target values.
            feature_names : list of strings, optional
                In case you want to define feature names

            Returns
            ------
            dictionary of format: key - feature_names if defined or number of features,
            values - feature scores

        """
        X, y, feature_names = self._check_input(X, y, feature_names)
        return dict(zip(feature_names, self.measure(X, y)))

    def fit_transform(self, X, y=None, feature_names=None, store_scores=False, **fit_params):
        """
            Fits the filter and transforms given dataset X.

            Parameters
            ----------
            X : array-like, shape (n_features, n_samples)
                The training input samples.
            y : array-like, shape (n_samples, ), optional
                The target values.
            feature_names : list of strings, optional
                In case you want to define feature names
            store_scores : boolean, optional (by default False)
                In case you want to store the scores of features 
                for future calls to Univariate filter
            **fit_params : 
                dictonary of measure parameter if needed.

            Returns
            ------
            
            X dataset sliced with features selected by the filter
        """
        self.fit(X, y, feature_names, store_scores)
        return self.transform(X)

<<<<<<< HEAD
    def fit(self, X, y, feature_names=None, store_scores=True):
        """
            Fits the filter.

            Parameters
            ----------
            X : array-like, shape (n_features, n_samples)
                The training input samples.
            y : array-like, shape (n_samples, )
                The target values.
            feature_names : list of strings, optional
                In case you want to define feature names
            store_scores : boolean, optional (by default False)
                In case you want to store the scores of features 
                for future calls to Univariate filter

            Returns
            ------
            None
        """
        X, y, feature_names = self._check_input(X, y, feature_names)
        feature_scores = self.get_scores(X, y, feature_names)
=======
    def fit(self, x, y, feature_names=None, store_scores=True):
        """
        Fits filter before feature selection
        :param x: {array-like, pandas dataframe} of shape (n_samples, n_features) Training data
        :param y: array-like of shape (n_samples,) Target values.
        :param feature_names: array-like of shape (n_features,) Feature names.
        :param store_scores: bool store scores after transform
        :return:
        """
        x, y, feature_names = self._check_input(x, y, feature_names)
        feature_scores = self.get_scores(x, y, feature_names)
>>>>>>> 43eccb17

        if store_scores:
            self.feature_scores = feature_scores
        self.selected_features = self.cutting_rule(feature_scores)

<<<<<<< HEAD
    def transform(self, X):
        """
            Slices given dataset by previously selected features.

            Parameters
            ----------
            X : array-like, shape (n_features, n_samples)
                The training input samples.
            
            Returns
            ------
            X dataset sliced with features selected by the filter
        """
        return X[:, self.selected_features]
=======
    def transform(self, x):
        """
        Transfrom dataset
        :param x:
        :return:
        """
        # TODO Add x transformation to array if DataFrame is passed (e.g. check_array)
        return x[:, self.selected_features]
>>>>>>> 43eccb17
<|MERGE_RESOLUTION|>--- conflicted
+++ resolved
@@ -19,7 +19,7 @@
             which should return a list of metric values for each feature in the dataset.
         cutting_rule : string or callables
             A cutting rule name defined in GLOB_CR or a callable with signature
-            cutting_rule (features), 
+            cutting_rule (features),
             which should return a list features ranked by some rule.
 
         See Also
@@ -111,20 +111,19 @@
             feature_names : list of strings, optional
                 In case you want to define feature names
             store_scores : boolean, optional (by default False)
-                In case you want to store the scores of features 
+                In case you want to store the scores of features
                 for future calls to Univariate filter
-            **fit_params : 
+            **fit_params :
                 dictonary of measure parameter if needed.
 
             Returns
             ------
-            
+
             X dataset sliced with features selected by the filter
         """
         self.fit(X, y, feature_names, store_scores)
         return self.transform(X)
 
-<<<<<<< HEAD
     def fit(self, X, y, feature_names=None, store_scores=True):
         """
             Fits the filter.
@@ -138,7 +137,7 @@
             feature_names : list of strings, optional
                 In case you want to define feature names
             store_scores : boolean, optional (by default False)
-                In case you want to store the scores of features 
+                In case you want to store the scores of features
                 for future calls to Univariate filter
 
             Returns
@@ -147,25 +146,11 @@
         """
         X, y, feature_names = self._check_input(X, y, feature_names)
         feature_scores = self.get_scores(X, y, feature_names)
-=======
-    def fit(self, x, y, feature_names=None, store_scores=True):
-        """
-        Fits filter before feature selection
-        :param x: {array-like, pandas dataframe} of shape (n_samples, n_features) Training data
-        :param y: array-like of shape (n_samples,) Target values.
-        :param feature_names: array-like of shape (n_features,) Feature names.
-        :param store_scores: bool store scores after transform
-        :return:
-        """
-        x, y, feature_names = self._check_input(x, y, feature_names)
-        feature_scores = self.get_scores(x, y, feature_names)
->>>>>>> 43eccb17
 
         if store_scores:
             self.feature_scores = feature_scores
         self.selected_features = self.cutting_rule(feature_scores)
 
-<<<<<<< HEAD
     def transform(self, X):
         """
             Slices given dataset by previously selected features.
@@ -174,19 +159,9 @@
             ----------
             X : array-like, shape (n_features, n_samples)
                 The training input samples.
-            
+
             Returns
             ------
             X dataset sliced with features selected by the filter
         """
-        return X[:, self.selected_features]
-=======
-    def transform(self, x):
-        """
-        Transfrom dataset
-        :param x:
-        :return:
-        """
-        # TODO Add x transformation to array if DataFrame is passed (e.g. check_array)
-        return x[:, self.selected_features]
->>>>>>> 43eccb17
+        return X[:, self.selected_features]