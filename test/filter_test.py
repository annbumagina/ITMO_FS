<<<<<<< HEAD
import time
import unittest

import scipy.io
from sklearn.datasets import load_iris
from sklearn.feature_selection import SelectKBest
from sklearn.linear_model import LogisticRegression
from sklearn.metrics import f1_score
from sklearn.svm import SVC

from ITMO_FS.filters.Filter import *
from ITMO_FS.hybrid.Melif import Melif
from ITMO_FS.wrappers.AddDelWrapper import *
from ITMO_FS.wrappers.BackwardSelection import *
import pytest


@pytest.mark.parametrize("basehock", 'datasets/BASEHOCK.mat')
@pytest.mark.parametrize("coil", 'datasets/COIL20.mat')
@pytest.mark.parametrize("orlaws", 'datasets/orlraws10P.mat')
class TestCases(unittest.TestCase):
    # basehock = scipy.io.loadmat("basehock")
    # coil = scipy.io.loadmat(coil)
    # orl = scipy.io.loadmat(orlaws)

    # def test_relief(self):
    #     n = 10
    #     x = np.random.randint(n, size=(n, 6))
    #     y = np.random.randint(n, size=n)
    #     # print(y)
    #     print(DefaultMeasures.reliefF_measure(x, y, 6))
    #     # skrebate
    #     R = ReliefF()
    #     R.fit(x, y)
    #     print(R.feature_importances_)

    def test_filter(self):
        data, target = load_iris(True)
        res = Filter("SpearmanCorr", GLOB_CR["Best by value"](0.9999)).run(data, target)
        print("SpearmanCorr:", data.shape, '--->', res.shape)

    ##----------Filters------------------------------
    # def __compare_measure__(self, measure_name, data):
    #     data, target = data['X'], data['Y']
    #
    #     start_time = time.time()
    #     custom = lambda x, y: np.sum(x + y, axis=1)
    #     f = Filter(custom, GLOB_CR["K best"](6))
    #     res = f.run(data, target)  # Filter(measure_name, GLOB_CR["K best"](6)).run(data, target)
    #     print("ITMO_FS time --- %s seconds ---" % (time.time() - start_time))
    #
    #     start_time = time.time()
    #     res = SelectKBest(GLOB_MEASURE[measure_name], k=6).fit_transform(data, target)
    #     print("SKLEARN time --- %s seconds ---" % (time.time() - start_time))
    #     print(data.shape, '--->', res.shape)
    #
    # def test_pearson_mat(self):
    #     self.__compare_measure__("PearsonCorr", self.basehock)  # samples:1993 features:4862
    #     # ITMO    0.12962937355041504 seconds
    #     # SKLEARN 0.12220430374145508 seconds
    #     self.__compare_measure__("PearsonCorr", self.coil)  # samples:1440 features:1024
    #     # ITMO    0.01994633674621582 seconds
    #     # SKLEARN 0.024933815002441406 seconds
    #     self.__compare_measure__("PearsonCorr", self.orl)  # samples:100 features:10304
    #     # ITMO    0.018949508666992188 seconds
    #     # SKLEARN 0.016954898834228516 seconds
    #
    # def test_gini_index_mat(self):
    #     self.__compare_measure__("GiniIndex", self.basehock)  # samples:1993 features:4862
    #     # ITMO    0.3725132942199707 seconds
    #     # SKLEARN 0.3790163993835449 seconds
    #     self.__compare_measure__("GiniIndex", self.coil)  # samples:1440 features:1024
    #     # ITMO    0.04388904571533203 seconds
    #     # SKLEARN 0.056841373443603516 seconds
    #     self.__compare_measure__("GiniIndex", self.orl)  # samples:100 features:10304
    #     # ITMO    0.04886913299560547 seconds
    #     # SKLEARN 0.04886794090270996 seconds
    #
    # ##----------Wrapper------------------------------
    # def test_backward_selection(self):
    #     data, target = self.basehock['X'], self.basehock['Y']
    #     lr = LogisticRegression()
    #     wrapper = BackwardSelection(lr, 100, GLOB_MEASURE["GiniIndex"])
    #     wrapper.fit(data[:, :200], target)
    #     print(wrapper.best_score)
    #     wrapper.fit(data[:, :300], target)
    #     print(wrapper.best_score)
    #
    # ##----------Melif--------------------------------
    # def test_melif(self):
    #     data, target = self.basehock['X'], self.basehock['Y']
    #     _filters = [Filter('GiniIndex', cutting_rule=GLOB_CR["Best by value"](0.4)),
    #                 # Filter('FitCriterion', cutting_rule=GLOB_CR["Best by value"](0.0)),
    #                 Filter(GLOB_MEASURE["FRatio"](data.shape[1]), cutting_rule=GLOB_CR["Best by value"](0.6)),
    #                 Filter('InformationGain', cutting_rule=GLOB_CR["Best by value"](-0.4))]
    #     melif = Melif(_filters, f1_score)
    #     melif.fit(data, target)
    #     estimator = SVC()
    #     melif.run(GLOB_CR['K best'](50), estimator)
    #
    # ##----------END----------------------------------
    # def test_add_del(self):
    #     data, target = self.basehock['X'][:, :100], self.basehock['Y']
    #     lr = LogisticRegression()
    #     wrapper = Add_del(lr, f1_score)
    #     wrapper.run(data, target, silent=True)
    #     print(wrapper.best_score)

    # def test_arizona(self):
    #     data, target = self.coil['X'], self.coil['Y']
    #     start_time = time.time()
    #     features = gini_index.gini_index(data, target)
    #     print("ARIZONA time --- %s seconds ---" % (time.time() - start_time))
    #
    #     start_time = time.time()
    #     features = GLOB_MEASURE["GiniIndex"](data, target)
    #     print("ITMO time --- %s seconds ---" % (time.time() - start_time))
    #
    #     start_time = time.time()
    #     features = f_score.f_score(data, target)
    #     print("ARIZONA time --- %s seconds ---" % (time.time() - start_time))
    #
    #     start_time = time.time()
    #     features = GLOB_MEASURE["FRatio"](data.shape[-1])(data, target)
    #     print("ITMO time --- %s seconds ---" % (time.time() - start_time))

    # @classmethod
    # def __test_mrmr(cls, data, target):
    #     n = data.shape[1] / 2
    #     res = Filter(GLOB_MEASURE["MrmrDiscrete"](n), GLOB_CR["Best by value"](0.0)).run(data, target)
    #     print("Mrmr:", data.shape, '--->', res.shape)
    #
    # def test_mrmr_basehock(self):
    #     MyTestCase.__test_mrmr(self.basehock['X'], self.basehock['Y'])
    #
    # def test_mrmr_coil(self):
    #     MyTestCase.__test_mrmr(self.coil['X'], self.coil['Y'])
    #
    # def test_mrmr_orl(self):
    #     MyTestCase.__test_mrmr(self.orl['X'], self.orl['Y'])


if __name__ == '__main__':
    unittest.main()
=======
>>>>>>> 065cfcd3
<|MERGE_RESOLUTION|>--- conflicted
+++ resolved
@@ -1,4 +1,3 @@
-<<<<<<< HEAD
 import time
 import unittest
 
@@ -40,72 +39,72 @@
         res = Filter("SpearmanCorr", GLOB_CR["Best by value"](0.9999)).run(data, target)
         print("SpearmanCorr:", data.shape, '--->', res.shape)
 
-    ##----------Filters------------------------------
-    # def __compare_measure__(self, measure_name, data):
-    #     data, target = data['X'], data['Y']
-    #
-    #     start_time = time.time()
-    #     custom = lambda x, y: np.sum(x + y, axis=1)
-    #     f = Filter(custom, GLOB_CR["K best"](6))
-    #     res = f.run(data, target)  # Filter(measure_name, GLOB_CR["K best"](6)).run(data, target)
-    #     print("ITMO_FS time --- %s seconds ---" % (time.time() - start_time))
-    #
-    #     start_time = time.time()
-    #     res = SelectKBest(GLOB_MEASURE[measure_name], k=6).fit_transform(data, target)
-    #     print("SKLEARN time --- %s seconds ---" % (time.time() - start_time))
-    #     print(data.shape, '--->', res.shape)
-    #
-    # def test_pearson_mat(self):
-    #     self.__compare_measure__("PearsonCorr", self.basehock)  # samples:1993 features:4862
-    #     # ITMO    0.12962937355041504 seconds
-    #     # SKLEARN 0.12220430374145508 seconds
-    #     self.__compare_measure__("PearsonCorr", self.coil)  # samples:1440 features:1024
-    #     # ITMO    0.01994633674621582 seconds
-    #     # SKLEARN 0.024933815002441406 seconds
-    #     self.__compare_measure__("PearsonCorr", self.orl)  # samples:100 features:10304
-    #     # ITMO    0.018949508666992188 seconds
-    #     # SKLEARN 0.016954898834228516 seconds
-    #
-    # def test_gini_index_mat(self):
-    #     self.__compare_measure__("GiniIndex", self.basehock)  # samples:1993 features:4862
-    #     # ITMO    0.3725132942199707 seconds
-    #     # SKLEARN 0.3790163993835449 seconds
-    #     self.__compare_measure__("GiniIndex", self.coil)  # samples:1440 features:1024
-    #     # ITMO    0.04388904571533203 seconds
-    #     # SKLEARN 0.056841373443603516 seconds
-    #     self.__compare_measure__("GiniIndex", self.orl)  # samples:100 features:10304
-    #     # ITMO    0.04886913299560547 seconds
-    #     # SKLEARN 0.04886794090270996 seconds
-    #
-    # ##----------Wrapper------------------------------
-    # def test_backward_selection(self):
-    #     data, target = self.basehock['X'], self.basehock['Y']
-    #     lr = LogisticRegression()
-    #     wrapper = BackwardSelection(lr, 100, GLOB_MEASURE["GiniIndex"])
-    #     wrapper.fit(data[:, :200], target)
-    #     print(wrapper.best_score)
-    #     wrapper.fit(data[:, :300], target)
-    #     print(wrapper.best_score)
-    #
-    # ##----------Melif--------------------------------
-    # def test_melif(self):
-    #     data, target = self.basehock['X'], self.basehock['Y']
-    #     _filters = [Filter('GiniIndex', cutting_rule=GLOB_CR["Best by value"](0.4)),
-    #                 # Filter('FitCriterion', cutting_rule=GLOB_CR["Best by value"](0.0)),
-    #                 Filter(GLOB_MEASURE["FRatio"](data.shape[1]), cutting_rule=GLOB_CR["Best by value"](0.6)),
-    #                 Filter('InformationGain', cutting_rule=GLOB_CR["Best by value"](-0.4))]
-    #     melif = Melif(_filters, f1_score)
-    #     melif.fit(data, target)
-    #     estimator = SVC()
-    #     melif.run(GLOB_CR['K best'](50), estimator)
-    #
-    # ##----------END----------------------------------
-    # def test_add_del(self):
-    #     data, target = self.basehock['X'][:, :100], self.basehock['Y']
-    #     lr = LogisticRegression()
-    #     wrapper = Add_del(lr, f1_score)
-    #     wrapper.run(data, target, silent=True)
-    #     print(wrapper.best_score)
+    #----------Filters------------------------------
+    def __compare_measure__(self, measure_name, data):
+        data, target = data['X'], data['Y']
+
+        start_time = time.time()
+        custom = lambda x, y: np.sum(x + y, axis=1)
+        f = Filter(custom, GLOB_CR["K best"](6))
+        res = f.run(data, target)  # Filter(measure_name, GLOB_CR["K best"](6)).run(data, target)
+        print("ITMO_FS time --- %s seconds ---" % (time.time() - start_time))
+
+        start_time = time.time()
+        res = SelectKBest(GLOB_MEASURE[measure_name], k=6).fit_transform(data, target)
+        print("SKLEARN time --- %s seconds ---" % (time.time() - start_time))
+        print(data.shape, '--->', res.shape)
+
+    def test_pearson_mat(self):
+        self.__compare_measure__("PearsonCorr", self.basehock)  # samples:1993 features:4862
+        # ITMO    0.12962937355041504 seconds
+        # SKLEARN 0.12220430374145508 seconds
+        self.__compare_measure__("PearsonCorr", self.coil)  # samples:1440 features:1024
+        # ITMO    0.01994633674621582 seconds
+        # SKLEARN 0.024933815002441406 seconds
+        self.__compare_measure__("PearsonCorr", self.orl)  # samples:100 features:10304
+        # ITMO    0.018949508666992188 seconds
+        # SKLEARN 0.016954898834228516 seconds
+
+    def test_gini_index_mat(self):
+        self.__compare_measure__("GiniIndex", self.basehock)  # samples:1993 features:4862
+        # ITMO    0.3725132942199707 seconds
+        # SKLEARN 0.3790163993835449 seconds
+        self.__compare_measure__("GiniIndex", self.coil)  # samples:1440 features:1024
+        # ITMO    0.04388904571533203 seconds
+        # SKLEARN 0.056841373443603516 seconds
+        self.__compare_measure__("GiniIndex", self.orl)  # samples:100 features:10304
+        # ITMO    0.04886913299560547 seconds
+        # SKLEARN 0.04886794090270996 seconds
+
+    ##----------Wrapper------------------------------
+    def test_backward_selection(self):
+        data, target = self.basehock['X'], self.basehock['Y']
+        lr = LogisticRegression()
+        wrapper = BackwardSelection(lr, 100, GLOB_MEASURE["GiniIndex"])
+        wrapper.fit(data[:, :200], target)
+        print(wrapper.best_score)
+        wrapper.fit(data[:, :300], target)
+        print(wrapper.best_score)
+
+    ##----------Melif--------------------------------
+    def test_melif(self):
+        data, target = self.basehock['X'], self.basehock['Y']
+        _filters = [Filter('GiniIndex', cutting_rule=GLOB_CR["Best by value"](0.4)),
+                    # Filter('FitCriterion', cutting_rule=GLOB_CR["Best by value"](0.0)),
+                    Filter(GLOB_MEASURE["FRatio"](data.shape[1]), cutting_rule=GLOB_CR["Best by value"](0.6)),
+                    Filter('InformationGain', cutting_rule=GLOB_CR["Best by value"](-0.4))]
+        melif = Melif(_filters, f1_score)
+        melif.fit(data, target)
+        estimator = SVC()
+        melif.run(GLOB_CR['K best'](50), estimator)
+
+    ##----------END----------------------------------
+    def test_add_del(self):
+        data, target = self.basehock['X'][:, :100], self.basehock['Y']
+        lr = LogisticRegression()
+        wrapper = Add_del(lr, f1_score)
+        wrapper.run(data, target, silent=True)
+        print(wrapper.best_score)
 
     # def test_arizona(self):
     #     data, target = self.coil['X'], self.coil['Y']
@@ -124,7 +123,7 @@
     #     start_time = time.time()
     #     features = GLOB_MEASURE["FRatio"](data.shape[-1])(data, target)
     #     print("ITMO time --- %s seconds ---" % (time.time() - start_time))
-
+    #
     # @classmethod
     # def __test_mrmr(cls, data, target):
     #     n = data.shape[1] / 2
@@ -142,6 +141,4 @@
 
 
 if __name__ == '__main__':
-    unittest.main()
-=======
->>>>>>> 065cfcd3
+    unittest.main()